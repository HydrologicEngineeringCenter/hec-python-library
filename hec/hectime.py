--- conflicted
+++ resolved
@@ -6,17 +6,6 @@
 Jump to [**`class HecTime`**](#HecTime)
 """
 
-<<<<<<< HEAD
-import os
-import sys
-
-_import_dir = os.path.abspath(".")
-if not _import_dir in sys.path:
-    sys.path.append(_import_dir)
-
-import datetime as dt
-=======
->>>>>>> d56a715d
 import math
 import re
 import warnings
