--- conflicted
+++ resolved
@@ -1598,13 +1598,9 @@
             loc.vertical_datum_info.ito(vertical_datum)
         return loc
 
-<<<<<<< HEAD
-    def _retrieve_rating_set(self, identifier: str, **kwargs: Any) -> AbstractRatingSet:
-=======
     def _retrieve_rating_set(
         self, identifier: str, **kwargs: Any
     ) -> AbstractRatingSet:
->>>>>>> bc47612e
         reference_rating_set: bool = True
         office: Optional[str] = None
         for kw in kwargs:
